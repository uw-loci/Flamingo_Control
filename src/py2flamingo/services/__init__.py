--- conflicted
+++ resolved
@@ -7,7 +7,7 @@
 such as communication, workflow management, and analysis algorithms.
 """
 
-<<<<<<< HEAD
+
 try:
     from .workflow_service import WorkflowService
 except Exception:
@@ -19,7 +19,7 @@
 try:
     from .ellipse_tracing_service import EllipseTracingService
 except Exception:
-=======
+
 # MVC Refactoring - New Services (use these for new MVC architecture)
 # Import these first as they have no numpy/scipy dependencies
 from .connection_service import MVCConnectionService
@@ -41,7 +41,7 @@
 try:
     from .ellipse_tracing_service import EllipseTracingService
 except ImportError:
->>>>>>> f7677a97
+
     EllipseTracingService = None
 
 __all__ = [
